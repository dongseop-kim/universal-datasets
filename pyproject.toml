--- conflicted
+++ resolved
@@ -2,6 +2,7 @@
 log_cli = true
 log_cli_level = "DEBUG"
 addopts = "-s"
+
 
 
 # https://packaging.python.org/en/latest/guides/writing-pyproject-toml
@@ -26,28 +27,9 @@
 [project.urls]
 Repository = "https://github.com/dongseop-kim/universal-datasets.git"
 Issues = "https://github.com/dongseop-kim/universal-datasets/issues"
+# Homepage = "https://example.com"
+# Documentation = "https://example.org"
+# Changelog = ""
 
-<<<<<<< HEAD
 [tool.setuptools.packages]
-find = {} 
-
-# tool.setuptools.packages.find]
-# where = ["univdt"]
-
-# https://setuptools.pypa.io/en/latest/userguide/package_discovery.html#custom-discovery
-#[tool.setuptools.packages.find]
-#where = ["univdt"]
-#include = ["components*", "utils*"]
-=======
-
-# [tool.setuptools] # 알아서 다 해줄 수 있을 때 사용
-
-
-[tool.setuptools.packages.find]
-include = ["utils"]
-
-# [tool.setuptools.packages.find]
-# where = ["univdt"]
-# include = ["components*", "utils*"]
-# namespaces = true
->>>>>>> 04255abd
+find = {} 