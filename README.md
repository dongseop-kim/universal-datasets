# universal-datasets

This repository is created for easy utilization of public datasets.
The following datasets are available.
1. [CamVid](./univdt/components/README.md)
2. [PASCAL VOC](./univdt/components/README.md#2-pascal-voc)   
3. [Public-TB](./univdt/components/README.md#3-public-tuberculosis)    
    3.1 [TBXPredict](./univdt/components/README.md#31-tb-predict)   
    3.2 [Montgomery](./univdt/components/README.md#32-montgomery)   
    3.3 [Shenzhen](./univdt/components/README.md#33-shenzhen)   
    3.4 [TBX11k](./univdt/components/README.md#34-tbx11k)   
<<<<<<< HEAD
4. [NIH CXR](./univdt/components/README.md#4-nih-cxr-chest-x-ray14)
=======

## Installation
TBU

## Usage
TBU
>>>>>>> 7dfeb080
<|MERGE_RESOLUTION|>--- conflicted
+++ resolved
@@ -9,13 +9,10 @@
     3.2 [Montgomery](./univdt/components/README.md#32-montgomery)   
     3.3 [Shenzhen](./univdt/components/README.md#33-shenzhen)   
     3.4 [TBX11k](./univdt/components/README.md#34-tbx11k)   
-<<<<<<< HEAD
 4. [NIH CXR](./univdt/components/README.md#4-nih-cxr-chest-x-ray14)
-=======
 
 ## Installation
 TBU
 
 ## Usage
 TBU
->>>>>>> 7dfeb080
